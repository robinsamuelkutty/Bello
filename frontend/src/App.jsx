import Navbar from "./components/Navbar";
import SignupPage from "./pages/SignupPage";
import LoginPage from "./pages/LoginPage";
import ProfilePage from "./pages/ProfilePage";
import SettingsPage from "./pages/SettingPage";
import HomePage from "./pages/HomePage";
<<<<<<< HEAD

=======
>>>>>>> 58fee44f
import { Routes, Route, Navigate } from "react-router-dom";
import { useAuthStore } from "./store/useAuthStore";
import { useThemeStore } from "./store/useThemeStore";
import { useEffect } from "react";

import { Loader } from "lucide-react";
import { Toaster } from "react-hot-toast";
<<<<<<< HEAD

=======
>>>>>>> 58fee44f

const App = () => {
  const { authUser, checkAuth, isCheckingAuth, onlineUsers } = useAuthStore();
  const { theme } = useThemeStore();

  console.log({ onlineUsers });

  useEffect(() => {
    checkAuth();
  }, [checkAuth]);

  console.log({ authUser });

  if (isCheckingAuth && !authUser)
    return (
      <div className="flex items-center justify-center h-screen">
        <Loader className="size-10 animate-spin" />
      </div>
    );

  return (
    <div data-theme={theme}>
      <Navbar />

      <Routes>
        <Route path="/" element={authUser ? <HomePage /> : <Navigate to="/login" />} />
        <Route path="/signup" element={!authUser ? <SignupPage /> : <Navigate to="/" />} />
        <Route path="/login" element={!authUser ? <LoginPage /> : <Navigate to="/" />} />
        <Route path="/settings" element={<SettingsPage />} />
        <Route path="/profile" element={authUser ? <ProfilePage /> : <Navigate to="/login" />} />
<<<<<<< HEAD
      
=======
>>>>>>> 58fee44f
      </Routes>

      <Toaster />
    </div>
  );
};
export default App;<|MERGE_RESOLUTION|>--- conflicted
+++ resolved
@@ -4,10 +4,7 @@
 import ProfilePage from "./pages/ProfilePage";
 import SettingsPage from "./pages/SettingPage";
 import HomePage from "./pages/HomePage";
-<<<<<<< HEAD
 
-=======
->>>>>>> 58fee44f
 import { Routes, Route, Navigate } from "react-router-dom";
 import { useAuthStore } from "./store/useAuthStore";
 import { useThemeStore } from "./store/useThemeStore";
@@ -15,10 +12,7 @@
 
 import { Loader } from "lucide-react";
 import { Toaster } from "react-hot-toast";
-<<<<<<< HEAD
 
-=======
->>>>>>> 58fee44f
 
 const App = () => {
   const { authUser, checkAuth, isCheckingAuth, onlineUsers } = useAuthStore();
@@ -49,10 +43,7 @@
         <Route path="/login" element={!authUser ? <LoginPage /> : <Navigate to="/" />} />
         <Route path="/settings" element={<SettingsPage />} />
         <Route path="/profile" element={authUser ? <ProfilePage /> : <Navigate to="/login" />} />
-<<<<<<< HEAD
-      
-=======
->>>>>>> 58fee44f
+
       </Routes>
 
       <Toaster />
