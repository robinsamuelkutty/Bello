--- conflicted
+++ resolved
@@ -1,14 +1,11 @@
-<<<<<<< HEAD
+
 import { useChatStore } from "../store/useChatStore";
 
-import Sidebar from "../components/Sidebar";
 import NoChatSelected from "../components/NoChatSelected";
 import ChatContainer from "../components/ChatContainer";
 
-=======
+import Sidebar from "../components/Sidebar";
 
-import Sidebar from "../components/Sidebar";
->>>>>>> 58fee44f
 const HomePage = () => {
   const { selectedUser } = useChatStore();
 
